# Copyright 2022-2023 Google LLC
#
# Licensed under the Apache License, Version 2.0 <LICENSE-APACHE or
# https://www.apache.org/licenses/LICENSE-2.0> or the MIT license
# <LICENSE-MIT or https://opensource.org/licenses/MIT>, at your
# option. This file may not be copied, modified, or distributed
# except according to those terms.

import os

import llnl.util.tty as tty

from ramble.language.application_language import register_builtin
from ramble.application import ApplicationBase, ApplicationError
import ramble.spack_runner

header_color = '@*b'
level1_color = '@*g'
plain_format = '@.'


def section_title(s):
    return header_color + s + plain_format


def subsection_title(s):
    return level1_color + s + plain_format


class SpackApplication(ApplicationBase):
    """Specialized class for applications that are installed from spack.

    This class can be used to set up an application that will be installed
    via spack.

    It currently only utilizes phases defined in the base class.
    """

    uses_spack = True
    _spec_groups = [('default_compilers', 'Default Compilers'),
                    ('mpi_libraries', 'MPI Libraries'),
                    ('software_specs', 'Software Specs')]
    _spec_keys = ['spack_spec', 'compiler_spec', 'compiler']

    def __init__(self, file_path):
        super().__init__(file_path)
        self._setup_phases = [
<<<<<<< HEAD
=======
            'install_compilers',
>>>>>>> b3a6fdda
            'create_spack_env',
            'install_software',
            'define_package_paths',
            'get_inputs',
            'make_experiments'
        ]

        self._analyze_phases = ['analyze_experiments']
        self._archive_phases = ['archive_experiments']
        self._mirror_phases = [
            'mirror_inputs',
            'create_spack_env',
            'mirror_software'
        ]

        self.spack_runner = ramble.spack_runner.SpackRunner()
        self.application_class = 'SpackApplication'

    def _long_print(self):
        out_str = super()._long_print()

        for group in self._spec_groups:
            if hasattr(self, group[0]):
                out_str.append('\n')
                out_str.append(section_title('%s:\n' % group[1]))
                for name, info in getattr(self, group[0]).items():
                    out_str.append(subsection_title('  %s:\n' % name))
                    for key in self._spec_keys:
                        if key in info and info[key]:
                            out_str.append('    %s = %s\n' % (key,
                                                              info[key].replace('@', '@@')))

        return ''.join(out_str)

    def _install_compilers(self, workspace):
        """Install compilers an application uses"""

        # See if we cached this already, and if so return
        namespace = self.expander.env_namespace
        if not namespace:
            raise ApplicationError('Ramble env_namespace is set to None.')
        spec_name = namespace.split('.')[0]

        cache_tupl = ('spack-compilers', spec_name)
        if workspace.check_cache(cache_tupl):
            tty.debug('{} already in cache.'.format(cache_tupl))
            return
        else:
            workspace.add_to_cache(cache_tupl)

        try:
            self.spack_runner.set_dry_run(workspace.dry_run)

            app_context = self.expander.expand_var('{env_name}')

            for pkg_name in workspace.software_environments.get_env_packages(app_context):
                pkg_spec = workspace.software_environments.get_spec(pkg_name)
                if 'compiler' in pkg_spec:
                    tty.debug(f'Trying to install compiler: {pkg_spec["compiler"]}')
                    comp_spec = workspace.software_environments.get_spec(pkg_spec['compiler'])
                    self.spack_runner.install_compiler(comp_spec['spack_spec'])

        except ramble.spack_runner.RunnerError as e:
            tty.die(e)

<<<<<<< HEAD
    def _extract_specs(self, workspace, expander, spec_name, app_name):
        """Build a list of all specs which the named spec requires

        Traverse a spec and all of its dependencies to extract a list
        of specs
        """
        spec_list = []
        spec = workspace.get_named_spec(spec_name, app_name)
        if 'dependencies' in spec:
            for dep in spec['dependencies']:
                spec_list.extend(
                    self._extract_specs(workspace,
                                        expander,
                                        dep, app_name))
        spec['application_name'] = app_name
        spec_list.append((spec_name, spec))
        return spec_list

    def _create_spack_env(self, workspace, expander):
=======
    def _create_spack_env(self, workspace):
>>>>>>> b3a6fdda
        """Create the spack environment for this experiment

        Extract all specs this experiment uses, and write the spack environment
        file for it.
        """

        # See if we cached this already, and if so return
        namespace = self.expander.env_namespace
        if not namespace:
            raise ApplicationError('Ramble env_namespace is set to None.')

        cache_tupl = ('spack-env', namespace)
        if workspace.check_cache(cache_tupl):
            tty.debug('{} already in cache.'.format(cache_tupl))
            return
        else:
            workspace.add_to_cache(cache_tupl)

        try:
            self.spack_runner.set_dry_run(workspace.dry_run)
            self.spack_runner.create_env(self.expander.expand_var('{spack_env}'))

            # Write auxiliary software files into created spack env.
            for name, contents in workspace.all_auxiliary_software_files():
                aux_file_path = self.expander.expand_var(os.path.join('{spack_env}', f'{name}'))
                self.spack_runner.add_include_file(aux_file_path)
                with open(aux_file_path, 'w+') as f:
<<<<<<< HEAD
                    f.write(contents)

            runner.activate()

            added_specs = {}
            mpi_added = {}

            app_context = expander.expand_var('{spec_name}')
            for name, spec_info in \
                    workspace.all_application_specs(app_context):

                if 'mpi' in spec_info and \
                        spec_info['mpi'] not in mpi_added:
                    mpi_spec = workspace.get_named_spec(spec_info['mpi'],
                                                        'mpi_library')
                    mpi_added[spec_info['mpi']] = True
                    runner.add_spec(workspace.spec_string(mpi_spec,
                                                          use_custom_specifier=True))

                pkg_specs = self._extract_specs(workspace, expander, name,
                                                app_context)
                for pkg_name, pkg_info in pkg_specs:
                    if pkg_name not in added_specs:
                        added_specs[pkg_name] = True

                        spec_str = workspace.spec_string(pkg_info,
                                                         as_dep=False)

                        runner.add_spec(spec_str)

                if name not in added_specs:
                    added_specs[name] = True
                    spec_str = workspace.spec_string(spec_info,
                                                     as_dep=False)

                    runner.add_spec(spec_str)

            for name, spec_info in self.software_specs.items():
                if 'required' in spec_info and spec_info['required']:
                    if name not in added_specs:
                        tty.die('Required spec %s is not ' % name +
                                'defined in ramble.yaml')

            runner.concretize()

        except ramble.spack_runner.RunnerError as e:
            tty.die(e)

    def _install_software(self, workspace, expander):
        """Install application's software using spack"""

        # See if we cached this already, and if so return
        namespace = expander.spec_namespace
        if not namespace:
            raise ApplicationError('Ramble spec_namespace is set to None.')

        cache_tupl = ('spack-install', namespace)
        if workspace.check_cache(cache_tupl):
            tty.debug('{} already in cache.'.format(cache_tupl))
            return
        else:
            workspace.add_to_cache(cache_tupl)

        try:
            runner = ramble.spack_runner.SpackRunner(dry_run=workspace.dry_run)
            runner.set_env(expander.expand_var('{spack_env}'))

            runner.activate()
            runner.install()

            app_context = expander.expand_var('{spec_name}')
            for name, spec_info in \
                    workspace.all_application_specs(app_context):
                if 'mpi' in spec_info:
                    mpi_spec = workspace.get_named_spec(spec_info['mpi'],
                                                        'mpi_library')
                    spec_str = workspace.spec_string(mpi_spec)
                    package_path = runner.get_package_path(spec_str)
                    expander.set_package_path(name, package_path)

                pkg_specs = self._extract_specs(workspace, expander, name,
                                                app_context)
                for pkg_name, pkg_info in pkg_specs:
                    spec = workspace._build_spec_dict(pkg_info,
                                                      app_name=app_context)
                    spec_str = workspace.spec_string(spec,
                                                     as_dep=False)
                    package_path = runner.get_package_path(spec_str)
                    expander.set_package_path(pkg_name, package_path)
=======
                    f.write(self.expander.expand_var(contents))

            self.spack_runner.activate()

            env_context = self.expander.expand_var('{env_name}')

            env_concretized = False
            external_spack_env = workspace.external_spack_env(env_context)
            if external_spack_env:
                env_concretized = self.spack_runner.copy_from_external_env(external_spack_env)
            else:
                for pkg_name in workspace.software_environments.get_env_packages(env_context):
                    spec_str = workspace.software_environments.get_spec_string(pkg_name)
                    self.spack_runner.add_spec(spec_str)

                self.spack_runner.generate_env_file()

            added_packages = set(self.spack_runner.added_packages())
            for pkg in self.required_packages.keys():
                if pkg not in added_packages:
                    tty.die(('Software spec {} is not defined '
                             'in environment {}, but is required '
                             'to by the {} application '
                             'definition').format(pkg,
                                                  env_context,
                                                  self.name))

            if not env_concretized:
                self.spack_runner.concretize()
>>>>>>> b3a6fdda

        except ramble.spack_runner.RunnerError as e:
            tty.die(e)

<<<<<<< HEAD
    def _mirror_software(self, workspace, expander):
=======
    def _install_software(self, workspace):
        """Install application's software using spack"""

        # See if we cached this already, and if so return
        namespace = self.expander.env_namespace
        if not namespace:
            raise ApplicationError('Ramble env_namespace is set to None.')

        cache_tupl = ('spack-install', namespace)
        if workspace.check_cache(cache_tupl):
            tty.debug('{} already in cache.'.format(cache_tupl))
            return
        else:
            workspace.add_to_cache(cache_tupl)

        try:
            self.spack_runner.set_dry_run(workspace.dry_run)
            self.spack_runner.set_env(self.expander.expand_var('{spack_env}'))

            self.spack_runner.activate()
            self.spack_runner.install()
        except ramble.spack_runner.RunnerError as e:
            tty.die(e)

    def _define_package_paths(self, workspace):
        """Define variables containing the path to all spack packages

        For every spack package defined within an application context, define
        a variable that refers to that packages installation location.

        As an example:
        <ramble.yaml>
        spack:
          applications:
            wrfv4:
              wrf:
                base: wrf
                version: 4.2.2

        Would define a variable `wrf` that contains the installation path of
        wrf@4.2.2
        """
        try:
            self.spack_runner.set_dry_run(workspace.dry_run)
            self.spack_runner.set_env(self.expander.expand_var('{spack_env}'))

            self.spack_runner.activate()

            app_context = self.expander.expand_var('{env_name}')

            for pkg_name in \
                    workspace.software_environments.get_env_packages(app_context):
                spec_str = workspace.software_environments.get_spec_string(pkg_name)
                spack_pkg_name, package_path = self.spack_runner.get_package_path(spec_str)
                self.variables[spack_pkg_name] = package_path

        except ramble.spack_runner.RunnerError as e:
            tty.die(e)

    def _mirror_software(self, workspace):
>>>>>>> b3a6fdda
        """Mirror software source for this experiment using spack"""
        import re

        # See if we cached this already, and if so return
<<<<<<< HEAD
        namespace = expander.spec_namespace
        if not namespace:
            raise ApplicationError('Ramble spec_namespace is set to None.')
=======
        namespace = self.expander.env_namespace
        if not namespace:
            raise ApplicationError('Ramble env_namespace is set to None.')
>>>>>>> b3a6fdda

        cache_tupl = ('spack-mirror', namespace)
        if workspace.check_cache(cache_tupl):
            tty.debug('{} already in cache.'.format(cache_tupl))
            return
        else:
            workspace.add_to_cache(cache_tupl)

        try:
<<<<<<< HEAD
            runner = ramble.spack_runner.SpackRunner(dry_run=workspace.dry_run)
            runner.set_env(expander.expand_var('{spack_env}'))

            runner.activate()

            mirror_output = runner.mirror_environment(workspace._software_mirror_path)
=======
            self.spack_runner.set_dry_run(workspace.dry_run)
            self.spack_runner.set_env(self.expander.expand_var('{spack_env}'))

            self.spack_runner.activate()

            mirror_output = self.spack_runner.mirror_environment(workspace._software_mirror_path)
>>>>>>> b3a6fdda

            present = 0
            added = 0
            failed = 0

            present_regex = re.compile(r'\s+(?P<num>[0-9]+)\s+already present')
            present_match = present_regex.search(mirror_output)
            if present_match:
                present = int(present_match.group('num'))

            added_regex = re.compile(r'\s+(?P<num>[0-9]+)\s+added')
            added_match = added_regex.search(mirror_output)
            if added_match:
                added = int(added_match.group('num'))

            failed_regex = re.compile(r'\s+(?P<num>[0-9]+)\s+failed to fetch.')
            failed_match = failed_regex.search(mirror_output)
            if failed_match:
                failed = int(failed_match.group('num'))

            added_start = len(workspace._software_mirror_stats.new)
            for i in range(added_start, added_start + added):
                workspace._software_mirror_stats.new[i] = i

            present_start = len(workspace._software_mirror_stats.present)
            for i in range(present_start, present_start + present):
                workspace._software_mirror_stats.present[i] = i

            error_start = len(workspace._software_mirror_stats.errors)
            for i in range(error_start, error_start + failed):
                workspace._software_mirror_stats.errors.add(i)

        except ramble.spack_runner.RunnerError as e:
<<<<<<< HEAD
            tty.die(e)
=======
            tty.die(e)

    register_builtin('spack_source', required=True)
    register_builtin('spack_activate', required=True)
    register_builtin('spack_deactivate', required=False)

    def spack_source(self):
        return self.spack_runner.generate_source_command()

    def spack_activate(self):
        self.spack_runner.configure_env(self.expander.expand_var('{spack_env}'))
        self.spack_runner.activate()
        cmds = self.spack_runner.generate_activate_command()
        self.spack_runner.deactivate()
        return cmds

    def spack_deactivate(self):
        return self.spack_runner.generate_deactivate_command()
>>>>>>> b3a6fdda
<|MERGE_RESOLUTION|>--- conflicted
+++ resolved
@@ -45,10 +45,7 @@
     def __init__(self, file_path):
         super().__init__(file_path)
         self._setup_phases = [
-<<<<<<< HEAD
-=======
             'install_compilers',
->>>>>>> b3a6fdda
             'create_spack_env',
             'install_software',
             'define_package_paths',
@@ -114,29 +111,7 @@
         except ramble.spack_runner.RunnerError as e:
             tty.die(e)
 
-<<<<<<< HEAD
-    def _extract_specs(self, workspace, expander, spec_name, app_name):
-        """Build a list of all specs which the named spec requires
-
-        Traverse a spec and all of its dependencies to extract a list
-        of specs
-        """
-        spec_list = []
-        spec = workspace.get_named_spec(spec_name, app_name)
-        if 'dependencies' in spec:
-            for dep in spec['dependencies']:
-                spec_list.extend(
-                    self._extract_specs(workspace,
-                                        expander,
-                                        dep, app_name))
-        spec['application_name'] = app_name
-        spec_list.append((spec_name, spec))
-        return spec_list
-
-    def _create_spack_env(self, workspace, expander):
-=======
     def _create_spack_env(self, workspace):
->>>>>>> b3a6fdda
         """Create the spack environment for this experiment
 
         Extract all specs this experiment uses, and write the spack environment
@@ -164,97 +139,6 @@
                 aux_file_path = self.expander.expand_var(os.path.join('{spack_env}', f'{name}'))
                 self.spack_runner.add_include_file(aux_file_path)
                 with open(aux_file_path, 'w+') as f:
-<<<<<<< HEAD
-                    f.write(contents)
-
-            runner.activate()
-
-            added_specs = {}
-            mpi_added = {}
-
-            app_context = expander.expand_var('{spec_name}')
-            for name, spec_info in \
-                    workspace.all_application_specs(app_context):
-
-                if 'mpi' in spec_info and \
-                        spec_info['mpi'] not in mpi_added:
-                    mpi_spec = workspace.get_named_spec(spec_info['mpi'],
-                                                        'mpi_library')
-                    mpi_added[spec_info['mpi']] = True
-                    runner.add_spec(workspace.spec_string(mpi_spec,
-                                                          use_custom_specifier=True))
-
-                pkg_specs = self._extract_specs(workspace, expander, name,
-                                                app_context)
-                for pkg_name, pkg_info in pkg_specs:
-                    if pkg_name not in added_specs:
-                        added_specs[pkg_name] = True
-
-                        spec_str = workspace.spec_string(pkg_info,
-                                                         as_dep=False)
-
-                        runner.add_spec(spec_str)
-
-                if name not in added_specs:
-                    added_specs[name] = True
-                    spec_str = workspace.spec_string(spec_info,
-                                                     as_dep=False)
-
-                    runner.add_spec(spec_str)
-
-            for name, spec_info in self.software_specs.items():
-                if 'required' in spec_info and spec_info['required']:
-                    if name not in added_specs:
-                        tty.die('Required spec %s is not ' % name +
-                                'defined in ramble.yaml')
-
-            runner.concretize()
-
-        except ramble.spack_runner.RunnerError as e:
-            tty.die(e)
-
-    def _install_software(self, workspace, expander):
-        """Install application's software using spack"""
-
-        # See if we cached this already, and if so return
-        namespace = expander.spec_namespace
-        if not namespace:
-            raise ApplicationError('Ramble spec_namespace is set to None.')
-
-        cache_tupl = ('spack-install', namespace)
-        if workspace.check_cache(cache_tupl):
-            tty.debug('{} already in cache.'.format(cache_tupl))
-            return
-        else:
-            workspace.add_to_cache(cache_tupl)
-
-        try:
-            runner = ramble.spack_runner.SpackRunner(dry_run=workspace.dry_run)
-            runner.set_env(expander.expand_var('{spack_env}'))
-
-            runner.activate()
-            runner.install()
-
-            app_context = expander.expand_var('{spec_name}')
-            for name, spec_info in \
-                    workspace.all_application_specs(app_context):
-                if 'mpi' in spec_info:
-                    mpi_spec = workspace.get_named_spec(spec_info['mpi'],
-                                                        'mpi_library')
-                    spec_str = workspace.spec_string(mpi_spec)
-                    package_path = runner.get_package_path(spec_str)
-                    expander.set_package_path(name, package_path)
-
-                pkg_specs = self._extract_specs(workspace, expander, name,
-                                                app_context)
-                for pkg_name, pkg_info in pkg_specs:
-                    spec = workspace._build_spec_dict(pkg_info,
-                                                      app_name=app_context)
-                    spec_str = workspace.spec_string(spec,
-                                                     as_dep=False)
-                    package_path = runner.get_package_path(spec_str)
-                    expander.set_package_path(pkg_name, package_path)
-=======
                     f.write(self.expander.expand_var(contents))
 
             self.spack_runner.activate()
@@ -284,14 +168,10 @@
 
             if not env_concretized:
                 self.spack_runner.concretize()
->>>>>>> b3a6fdda
-
-        except ramble.spack_runner.RunnerError as e:
-            tty.die(e)
-
-<<<<<<< HEAD
-    def _mirror_software(self, workspace, expander):
-=======
+
+        except ramble.spack_runner.RunnerError as e:
+            tty.die(e)
+
     def _install_software(self, workspace):
         """Install application's software using spack"""
 
@@ -352,20 +232,13 @@
             tty.die(e)
 
     def _mirror_software(self, workspace):
->>>>>>> b3a6fdda
         """Mirror software source for this experiment using spack"""
         import re
 
         # See if we cached this already, and if so return
-<<<<<<< HEAD
-        namespace = expander.spec_namespace
-        if not namespace:
-            raise ApplicationError('Ramble spec_namespace is set to None.')
-=======
         namespace = self.expander.env_namespace
         if not namespace:
             raise ApplicationError('Ramble env_namespace is set to None.')
->>>>>>> b3a6fdda
 
         cache_tupl = ('spack-mirror', namespace)
         if workspace.check_cache(cache_tupl):
@@ -375,21 +248,12 @@
             workspace.add_to_cache(cache_tupl)
 
         try:
-<<<<<<< HEAD
-            runner = ramble.spack_runner.SpackRunner(dry_run=workspace.dry_run)
-            runner.set_env(expander.expand_var('{spack_env}'))
-
-            runner.activate()
-
-            mirror_output = runner.mirror_environment(workspace._software_mirror_path)
-=======
             self.spack_runner.set_dry_run(workspace.dry_run)
             self.spack_runner.set_env(self.expander.expand_var('{spack_env}'))
 
             self.spack_runner.activate()
 
             mirror_output = self.spack_runner.mirror_environment(workspace._software_mirror_path)
->>>>>>> b3a6fdda
 
             present = 0
             added = 0
@@ -423,9 +287,6 @@
                 workspace._software_mirror_stats.errors.add(i)
 
         except ramble.spack_runner.RunnerError as e:
-<<<<<<< HEAD
-            tty.die(e)
-=======
             tty.die(e)
 
     register_builtin('spack_source', required=True)
@@ -443,5 +304,4 @@
         return cmds
 
     def spack_deactivate(self):
-        return self.spack_runner.generate_deactivate_command()
->>>>>>> b3a6fdda
+        return self.spack_runner.generate_deactivate_command()